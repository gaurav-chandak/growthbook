--- conflicted
+++ resolved
@@ -6,9 +6,8 @@
 import { addTag, removeTag } from "../../models/TagModel";
 import { removeTagInMetrics } from "../../models/MetricModel";
 import { removeTagInFeature } from "../../models/FeatureModel";
-import { removeTagFromExperiment } from "../../models/ExperimentModel";
 import { removeTagFromSlackIntegration } from "../../models/SlackIntegrationModel";
-import { removeTagFromExperiments } from "../../services/experiments";
+import { removeTagFromExperiments } from "../../models/ExperimentModel";
 
 // region POST /tag
 
@@ -66,14 +65,10 @@
   const { id } = req.params;
 
   // experiments
-<<<<<<< HEAD
-  await removeTagFromExperiment(org.id, id);
-=======
   await removeTagFromExperiments({
     organization: org,
     tag: id,
   });
->>>>>>> 7e11e7de
 
   // metrics
   await removeTagInMetrics(org.id, id);
