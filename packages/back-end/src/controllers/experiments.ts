--- conflicted
+++ resolved
@@ -4,29 +4,23 @@
 import { AuthRequest, ResponseWithStatusAndError } from "../types/AuthRequest";
 import {
   getLatestSnapshot,
-<<<<<<< HEAD
-=======
-  createExperiment,
   createSnapshot,
-  deleteExperimentByIdForOrganization,
->>>>>>> 7e11e7de
   createManualSnapshot,
   getManualSnapshotData,
   ensureWatching,
   processPastExperiments,
   experimentUpdated,
   getExperimentWatchers,
-  createSnapshot,
 } from "../services/experiments";
 import { MetricStats } from "../../types/metric";
 import {
   createExperiment,
-  deleteExperimentById,
   getExperimentById,
   getExperimentByTrackingKey,
   getAllExperiments,
   updateExperimentById,
   getPastExperimentsByDatasource,
+  deleteExperimentByIdForOrganization,
 } from "../models/ExperimentModel";
 import {
   ExperimentSnapshotDocument,
@@ -1281,11 +1275,7 @@
   await Promise.all([
     // note: we might want to change this to change the status to
     // 'deleted' instead of actually deleting the document.
-<<<<<<< HEAD
-    deleteExperimentById(org.id, exp.id),
-=======
     deleteExperimentByIdForOrganization(exp.id, org),
->>>>>>> 7e11e7de
     removeExperimentFromPresentations(exp.id),
   ]);
 
