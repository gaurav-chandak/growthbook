--- conflicted
+++ resolved
@@ -7,13 +7,8 @@
 } from "../services/experiments";
 import { MetricAnalysis, MetricInterface } from "../../types/metric";
 import {
-<<<<<<< HEAD
-  getExperimentsByMetric,
-  getExperimentsByQuery,
-=======
   getRecentExperimentsUsingMetric,
   getExperimentsByMetric,
->>>>>>> 8b15c94e
   removeMetricFromExperiments,
 } from "../models/ExperimentModel";
 import { addTagsDiff } from "../models/TagModel";
@@ -260,38 +255,7 @@
     });
   }
 
-<<<<<<< HEAD
-  const experiments = await getExperimentsByQuery(
-    {
-      organization: org.id,
-      $or: [
-        {
-          metrics: metric.id,
-        },
-        {
-          guardrails: metric.id,
-        },
-      ],
-      archived: {
-        $ne: true,
-      },
-    },
-    {
-      _id: false,
-      id: true,
-      name: true,
-      status: true,
-      phases: true,
-      results: true,
-      analysis: true,
-    },
-    10,
-    "_id",
-    false
-  );
-=======
   const experiments = await getRecentExperimentsUsingMetric(org.id, metric.id);
->>>>>>> 8b15c94e
 
   res.status(200).json({
     status: 200,
