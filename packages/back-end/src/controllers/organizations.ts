import { Request, Response } from "express";
import { AuthRequest } from "../types/AuthRequest";
import {
  acceptInvite,
  inviteUser,
  removeMember,
  revokeInvite,
  getInviteUrl,
  getRole,
} from "../services/organizations";
import {
  DataSourceParams,
  DataSourceType,
  DataSourceSettings,
  DataSourceInterface,
} from "../../types/datasource";
import {
  testDataSourceConnection,
  mergeAndEncryptParams,
  getSourceIntegrationObject,
} from "../services/datasource";
import { createUser, getUsersByIds } from "../services/users";
import { getAllTags } from "../services/tag";
import {
  getAllApiKeysByOrganization,
  createApiKey,
  deleteByOrganizationAndApiKey,
} from "../services/apiKey";
import { getOauth2Client } from "../integrations/GoogleAnalytics";
import { UserModel } from "../models/UserModel";
import { MemberRole, OrganizationInterface } from "../../types/organization";
import {
  getWatchedAudits,
  findByEntity,
  findByEntityParent,
} from "../services/audit";
import { WatchModel } from "../models/WatchModel";
import { ExperimentModel } from "../models/ExperimentModel";
import { QueryModel } from "../models/QueryModel";
import { createManualSnapshot } from "../services/experiments";
import { SegmentModel } from "../models/SegmentModel";
import {
  findDimensionsByDataSource,
  findDimensionsByOrganization,
} from "../models/DimensionModel";
import { IS_CLOUD } from "../util/secrets";
import { sendInviteEmail, sendNewOrgEmail } from "../services/email";
import {
  createDataSource,
  getDataSourcesByOrganization,
  getDataSourceById,
  deleteDatasourceById,
  updateDataSource,
} from "../models/DataSourceModel";
import { GoogleAnalyticsParams } from "../../types/integrations/googleanalytics";
import { getAllGroups } from "../services/group";
import { uploadFile } from "../services/files";
import { ExperimentInterface } from "../../types/experiment";
import {
  insertMetric,
  getMetricsByDatasource,
  getMetricsByOrganization,
  hasSampleMetric,
} from "../models/MetricModel";
import { MetricInterface } from "../../types/metric";
import { PostgresConnectionParams } from "../../types/integrations/postgres";
import uniqid from "uniqid";
import { WebhookModel } from "../models/WebhookModel";
import { createWebhook } from "../services/webhooks";
<<<<<<< HEAD
import { BoardInterface } from "../../types/board";
import { BoardModel } from "../models/BoardModel";
=======
import {
  createOrganization,
  findOrganizationsByMemberId,
  updateOrganization,
} from "../models/OrganizationModel";
>>>>>>> 938aa604

export async function getUser(req: AuthRequest, res: Response) {
  // Ensure user exists in database
  if (!req.userId) {
    if (IS_CLOUD) {
      const user = await createUser(req.name, req.email);
      req.userId = user.id;
    } else {
      throw new Error("Must be logged in");
    }
  }

  // List of all organizations the user belongs to
  const orgs = await findOrganizationsByMemberId(req.userId);

  return res.status(200).json({
    status: 200,
    userId: req.userId,
    userName: req.name,
    email: req.email,
    admin: !!req.admin,
    organizations: orgs.map((org) => ({
      id: org.id,
      name: org.name,
      subscriptionStatus: org.subscription?.status,
      trialEnd: org.subscription?.trialEnd,
      role: getRole(org, req.userId),
      settings: org.settings || {},
    })),
  });
}

export async function postSampleData(req: AuthRequest, res: Response) {
  const orgId = req.organization?.id;
  if (!orgId) {
    throw new Error("Must be part of an organization");
  }

  const existingMetric = await hasSampleMetric(orgId);
  if (existingMetric) {
    throw new Error("Sample data already exists");
  }

  const metric1: Partial<MetricInterface> = {
    id: uniqid("met_sample_"),
    dateCreated: new Date(),
    dateUpdated: new Date(),
    name: "Sample Conversions",
    description: `Part of the Growth Book sample data set. Feel free to delete when finished exploring.`,
    type: "binomial",
    organization: orgId,
    userIdType: "anonymous",
  };
  await insertMetric(metric1);

  const metric2: Partial<MetricInterface> = {
    id: uniqid("met_sample_"),
    dateCreated: new Date(),
    dateUpdated: new Date(),
    name: "Sample Revenue per User",
    description: `Part of the Growth Book sample data set. Feel free to delete when finished exploring.`,
    type: "revenue",
    organization: orgId,
    userIdType: "anonymous",
  };
  await insertMetric(metric2);

  const lastWeek = new Date();
  lastWeek.setDate(lastWeek.getDate() - 7);

  const experiment: ExperimentInterface = {
    id: uniqid("exp_sample_"),
    organization: orgId,
    archived: false,
    name: "Sample Experiment",
    status: "stopped",
    description: `Part of the Growth Book sample data set. Feel free to delete when finished exploring.`,
    hypothesis:
      "Making the buttons green on the pricing page will increase conversions",
    previewURL: "",
    targetURLRegex: "",
    sqlOverride: new Map(),
    variations: [
      {
        name: "Control",
        value: `{"color": "blue"}`,
        screenshots: [
          {
            path: "/images/pricing-default.png",
          },
        ],
      },
      {
        name: "Variation",
        value: `{"color": "green"}`,
        screenshots: [
          {
            path: "/images/pricing-green.png",
          },
        ],
      },
    ],
    autoAssign: false,
    autoSnapshots: false,
    datasource: null,
    dateCreated: new Date(),
    dateUpdated: new Date(),
    implementation: "code",
    metrics: [metric1.id, metric2.id],
    owner: req.userId,
    trackingKey: "sample-experiment",
    userIdType: "anonymous",
    tags: [],
    results: "won",
    winner: 1,
    analysis: `Calling this test a winner given the significant increase in conversions! 💵 🍾

Revenue did not reach 95% significance, but the risk is so low it doesn't seem worth it to keep waiting.

**Ready to get some wins yourself?** [Finish setting up your account](/getstarted)`,
    phases: [
      {
        dateStarted: lastWeek,
        dateEnded: new Date(),
        phase: "main",
        reason: "",
        coverage: 1,
        variationWeights: [0.5, 0.5],
        groups: [],
      },
    ],
  };
  await ExperimentModel.create(experiment);

  await createManualSnapshot(experiment, 0, [15500, 15400], {
    [metric1.id]: [
      {
        count: 950,
        mean: 1,
        stddev: 1,
      },
      {
        count: 1025,
        mean: 1,
        stddev: 1,
      },
    ],
    [metric2.id]: [
      {
        count: 950,
        mean: 26.54,
        stddev: 16.75,
      },
      {
        count: 1025,
        mean: 25.13,
        stddev: 16.87,
      },
    ],
  });

  res.status(200).json({
    status: 200,
    experiment: experiment.id,
  });
}

export async function getDefinitions(req: AuthRequest, res: Response) {
  const orgId = req.organization?.id;
  if (!orgId) {
    throw new Error("Must be part of an organization");
  }

  const [
    metrics,
    datasources,
    dimensions,
    segments,
    tags,
    groups,
  ] = await Promise.all([
    getMetricsByOrganization(orgId),
    getDataSourcesByOrganization(orgId),
    findDimensionsByOrganization(orgId),
    SegmentModel.find({
      organization: orgId,
    }),
    getAllTags(orgId),
    getAllGroups(orgId),
  ]);

  return res.status(200).json({
    status: 200,
    metrics,
    datasources: datasources.map((d) => {
      const integration = getSourceIntegrationObject(d);
      return {
        id: d.id,
        name: d.name,
        type: d.type,
        settings: d.settings,
        params: integration.getNonSensitiveParams(),
      };
    }),
    dimensions,
    segments,
    tags,
    groups,
  });
}

export async function getUsers(req: AuthRequest, res: Response) {
  let users: { id: string; name: string; email: string }[] = [];

  if (req.organization) {
    const members = await getUsersByIds(
      req.organization.members.map((m) => m.id)
    );
    users = members.map(({ id, name, email }) => ({
      id,
      name,
      email,
    }));
  }

  res.status(200).json({
    status: 200,
    users,
  });
}

export async function getActivityFeed(req: AuthRequest, res: Response) {
  try {
    const docs = await getWatchedAudits(req.userId, req.organization.id, {
      limit: 50,
    });

    if (!docs.length) {
      return res.status(200).json({
        status: 200,
        events: [],
        experiments: [],
      });
    }

    const experimentIds = Array.from(new Set(docs.map((d) => d.entity.id)));
    const experiments = await ExperimentModel.find(
      {
        id: {
          $in: experimentIds,
        },
      },
      {
        _id: false,
        id: true,
        name: true,
      }
    );

    res.status(200).json({
      status: 200,
      events: docs,
      experiments,
    });
  } catch (e) {
    res.status(400).json({
      status: 400,
      message: e.message,
    });
  }
}

export async function getWatchedExperiments(req: AuthRequest, res: Response) {
  try {
    const watch = await WatchModel.findOne({
      userId: req.userId,
      organization: req.organization.id,
    });
    res.status(200).json({
      status: 200,
      experiments: watch?.experiments || [],
    });
  } catch (e) {
    res.status(400).json({
      status: 400,
      message: e.message,
    });
  }
}

export async function getHistory(req: AuthRequest, res: Response) {
  const { type, id }: { type: string; id: string } = req.params;

  const events = await Promise.all([
    findByEntity(type, id),
    findByEntityParent(type, id),
  ]);

  const merged = [...events[0], ...events[1]];

  merged.sort((a, b) => {
    if (b.dateCreated > a.dateCreated) return 1;
    else if (b.dateCreated < a.dateCreated) return -1;
    return 0;
  });

  if (merged.filter((e) => e.organization !== req.organization.id).length > 0) {
    return res.status(403).json({
      status: 403,
      message: "You do not have access to view history for this",
    });
  }

  res.status(200).json({
    status: 200,
    events: merged,
  });
}

export async function putUserName(
  req: AuthRequest<{ name: string }>,
  res: Response
) {
  const { name } = req.body;

  try {
    await UserModel.updateOne(
      {
        id: req.userId,
      },
      {
        $set: {
          name,
        },
      }
    );
    res.status(200).json({
      status: 200,
    });
  } catch (e) {
    res.status(400).json({
      status: 400,
      message: e.message || "An error occurred",
    });
  }
}

export async function putMemberRole(
  req: AuthRequest<{ role: MemberRole }>,
  res: Response
) {
  if (!req.permissions.organizationSettings) {
    return res.status(403).json({
      status: 403,
      message: "You do not have permission to perform that action.",
    });
  }

  const { role } = req.body;
  const { id }: { id: string } = req.params;

  if (id === req.userId) {
    return res.status(400).json({
      status: 400,
      message: "Cannot change your own role",
    });
  }

  let found = false;
  req.organization.members.forEach((m) => {
    if (m.id === id) {
      m.role = role;
      found = true;
    }
  });

  if (!found) {
    return res.status(404).json({
      status: 404,
      message: "Cannot find member",
    });
  }

  try {
    await updateOrganization(req.organization.id, {
      members: req.organization.members,
    });
    return res.status(200).json({
      status: 200,
    });
  } catch (e) {
    return res.status(400).json({
      status: 400,
      message: e.message || "Failed to change role",
    });
  }
}

export async function getOrganization(req: AuthRequest, res: Response) {
  if (!req.organization) {
    return res.status(200).json({
      status: 200,
      organization: null,
    });
  }

  if (!req.permissions.organizationSettings) {
    return res.status(403).json({
      status: 403,
      message: "You do not have permission to perform that action.",
    });
  }

  const {
    invites,
    members,
    ownerEmail,
    name,
    url,
    subscription,
    connections,
    settings,
  } = req.organization;

  const roleMapping: Map<string, MemberRole> = new Map();
  members.forEach((m) => {
    roleMapping.set(m.id, m.role);
  });

  const users = await getUsersByIds(members.map((m) => m.id));

  const apiKeys = await getAllApiKeysByOrganization(req.organization.id);

  return res.status(200).json({
    status: 200,
    apiKeys,
    organization: {
      invites,
      ownerEmail,
      name,
      url,
      subscription,
      slackTeam: connections?.slack?.team,
      members: users.map(({ id, email, name }) => {
        return {
          id,
          email,
          name,
          role: roleMapping.get(id),
        };
      }),
      settings,
    },
  });
}

export async function postInviteAccept(req: AuthRequest, res: Response) {
  const { key } = req.body;

  try {
    const org = await acceptInvite(key, req.userId);
    return res.status(200).json({
      status: 200,
      orgId: org.id,
    });
  } catch (e) {
    return res.status(400).json({
      status: 400,
      message: e.message,
    });
  }
}

export async function postInvite(req: AuthRequest, res: Response) {
  if (!req.permissions.organizationSettings) {
    return res.status(403).json({
      status: 403,
      message: "You do not have permission to perform that action.",
    });
  }

  const { email, role } = req.body;

  if (!req.organization) {
    return res.status(400).json({
      status: 400,
      message: "Must be part of an organization to invite users",
    });
  }

  const { emailSent, inviteUrl } = await inviteUser(
    req.organization,
    email,
    role
  );
  return res.status(200).json({
    status: 200,
    inviteUrl,
    emailSent,
  });
}

interface SignupBody {
  company: string;
}

export async function deleteMember(req: AuthRequest, res: Response) {
  if (!req.permissions.organizationSettings) {
    return res.status(403).json({
      status: 403,
      message: "You do not have permission to perform that action.",
    });
  }

  const { id }: { id: string } = req.params;

  if (id === req.userId) {
    return res.status(400).json({
      status: 400,
      message: "Cannot change your own role",
    });
  }

  if (!req.organization) {
    return res.status(400).json({
      status: 400,
      message: "Must be part of an organization to remove a member",
    });
  }

  await removeMember(req.organization, id);

  res.status(200).json({
    status: 200,
  });
}

export async function deleteDataSource(req: AuthRequest, res: Response) {
  if (!req.permissions.organizationSettings) {
    return res.status(403).json({
      status: 403,
      message: "You do not have permission to perform that action.",
    });
  }

  const { id }: { id: string } = req.params;

  const datasource = await getDataSourceById(id, req.organization.id);
  if (!datasource) {
    throw new Error("Cannot find datasource");
  }

  // Make sure there are no metrics
  const metrics = await getMetricsByDatasource(
    datasource.id,
    datasource.organization
  );
  if (metrics.length > 0) {
    throw new Error(
      "Error: Please delete all metrics tied to this datasource first."
    );
  }

  // Make sure there are no segments
  const segments = await SegmentModel.find({
    datasource: datasource.id,
  });
  if (segments.length > 0) {
    throw new Error(
      "Error: Please delete all segments tied to this datasource first."
    );
  }

  // Make sure there are no dimensions
  const dimensions = await findDimensionsByDataSource(
    datasource.id,
    datasource.organization
  );
  if (dimensions.length > 0) {
    throw new Error(
      "Error: Please delete all dimensions tied to this datasource first."
    );
  }

  await deleteDatasourceById(datasource.id);

  res.status(200).json({
    status: 200,
  });
}

export async function postInviteResend(
  req: AuthRequest<{ key: string }>,
  res: Response
) {
  if (!req.permissions.organizationSettings) {
    return res.status(403).json({
      status: 403,
      message: "You do not have permission to perform that action.",
    });
  }

  const { key } = req.body;

  if (!req.organization) {
    return res.status(400).json({
      status: 400,
      message: "Must be part of an organization to remove an invitation",
    });
  }

  let emailSent = false;
  try {
    await sendInviteEmail(req.organization, key);
    emailSent = true;
  } catch (e) {
    emailSent = false;
  }

  const inviteUrl = getInviteUrl(key);
  return res.status(200).json({
    status: 200,
    inviteUrl,
    emailSent,
  });
}

export async function deleteInvite(
  req: AuthRequest<{ key: string }>,
  res: Response
) {
  if (!req.permissions.organizationSettings) {
    return res.status(403).json({
      status: 403,
      message: "You do not have permission to perform that action.",
    });
  }

  const { key } = req.body;

  if (!req.organization) {
    return res.status(400).json({
      status: 400,
      message: "Must be part of an organization to remove an invitation",
    });
  }

  await revokeInvite(req.organization, key);

  res.status(200).json({
    status: 200,
  });
}

export async function signup(req: AuthRequest<SignupBody>, res: Response) {
  const { company } = req.body;

  try {
    if (company.length < 3) {
      throw Error("Company length must be at least 3 characters");
    }
    const org = await createOrganization(req.email, req.userId, company, "");

    // Alert the site manager about new organizations that are created
    try {
      await sendNewOrgEmail(company, req.email);
    } catch (e) {
      console.error("New org email sending failure:");
      console.error(e.message);
    }

    res.status(200).json({
      status: 200,
      orgId: org.id,
    });
  } catch (e) {
    res.status(400).json({
      status: 400,
      message: e.message || "An error occurred",
    });
  }
}

export async function putOrganization(
  req: AuthRequest<Partial<OrganizationInterface>>,
  res: Response
) {
  if (!req.permissions.organizationSettings) {
    return res.status(403).json({
      status: 403,
      message: "You do not have permission to perform that action.",
    });
  }

  const { name, settings } = req.body;

  try {
    const updates: Partial<OrganizationInterface> = {};

    if (name) {
      updates.name = name;
    }
    if (settings) {
      updates.settings = settings;
    }

    await updateOrganization(req.organization.id, updates);

    res.status(200).json({
      status: 200,
    });
  } catch (e) {
    res.status(400).json({
      status: 400,
      message: e.message || "An error occurred",
    });
  }
}

export async function getDataSources(req: AuthRequest, res: Response) {
  const datasources = await getDataSourcesByOrganization(req.organization.id);

  if (!datasources || !datasources.length) {
    res.status(200).json({
      status: 200,
      datasources: [],
    });
    return;
  }

  res.status(200).json({
    status: 200,
    datasources: datasources.map((d) => {
      const integration = getSourceIntegrationObject(d);
      return {
        id: d.id,
        name: d.name,
        type: d.type,
        settings: d.settings,
        params: integration.getNonSensitiveParams(),
      };
    }),
  });
}

export async function getDataSource(req: AuthRequest, res: Response) {
  if (!req.permissions.organizationSettings) {
    return res.status(403).json({
      status: 403,
      message: "You do not have permission to perform that action.",
    });
  }

  const { id }: { id: string } = req.params;

  const datasource = await getDataSourceById(id, req.organization.id);
  if (!datasource) {
    res.status(404).json({
      status: 404,
      message: "Cannot find data source",
    });
    return;
  }

  const integration = getSourceIntegrationObject(datasource);

  res.status(200).json({
    id: datasource.id,
    name: datasource.name,
    type: datasource.type,
    params: integration.getNonSensitiveParams(),
    settings: datasource.settings,
  });
}

export async function postDataSources(
  req: AuthRequest<{
    name: string;
    type: DataSourceType;
    params: DataSourceParams;
    settings: DataSourceSettings;
  }>,
  res: Response
) {
  if (!req.permissions.organizationSettings) {
    return res.status(403).json({
      status: 403,
      message: "You do not have permission to perform that action.",
    });
  }

  const { name, type, params } = req.body;
  const settings = req.body.settings || {};

  try {
    // Set default event properties and queries
    settings.events = {
      experimentEvent: "$experiment_started",
      experimentIdProperty: "Experiment name",
      variationIdProperty: "Variant name",
      pageviewEvent: "Page view",
      urlProperty: "$current_url",
      userAgentProperty: "",
      ...settings?.events,
    };

    const schema = (params as PostgresConnectionParams)?.defaultSchema;

    settings.queries = {
      experimentsQuery: `SELECT
  user_id,
  anonymous_id,
  received_at as timestamp,
  experiment_id,
  variation_id,
  context_page_path as url,
  context_user_agent as user_agent
FROM
  ${schema ? schema + "." : ""}experiment_viewed`,
      pageviewsQuery: `SELECT
  user_id,
  anonymous_id,
  received_at as timestamp,
  path as url,
  context_user_agent as user_agent
FROM
  ${schema ? schema + "." : ""}pages`,
      usersQuery: `SELECT
  user_id,
  anonymous_id
FROM
  ${schema ? schema + "." : ""}identifies`,
      ...settings?.queries,
    };

    const datasource = await createDataSource(
      req.organization.id,
      name,
      type,
      params,
      settings
    );

    res.status(200).json({
      status: 200,
      id: datasource.id,
    });
  } catch (e) {
    res.status(400).json({
      status: 400,
      message: e.message || "An error occurred",
    });
  }
}

export async function getTags(req: AuthRequest, res: Response) {
  const tags = await getAllTags(req.organization.id);
  res.status(200).json({
    status: 200,
    tags,
  });
}

export async function putDataSource(
  req: AuthRequest<{
    name: string;
    type: DataSourceType;
    params: DataSourceParams;
    settings: DataSourceSettings;
  }>,
  res: Response
) {
  if (!req.permissions.organizationSettings) {
    return res.status(403).json({
      status: 403,
      message: "You do not have permission to perform that action.",
    });
  }

  const { id }: { id: string } = req.params;
  const { name, type, params, settings } = req.body;

  const datasource = await getDataSourceById(id, req.organization.id);
  if (!datasource) {
    res.status(404).json({
      status: 404,
      message: "Cannot find data source",
    });
    return;
  }

  if (type !== datasource.type) {
    res.status(400).json({
      status: 400,
      message:
        "Cannot change the type of an existing data source. Create a new one instead.",
    });
    return;
  }

  try {
    const updates: Partial<DataSourceInterface> = {
      name,
      dateUpdated: new Date(),
      settings,
    };

    if (
      type === "google_analytics" &&
      (params as GoogleAnalyticsParams).refreshToken
    ) {
      const oauth2Client = getOauth2Client();
      const { tokens } = await oauth2Client.getToken(
        (params as GoogleAnalyticsParams).refreshToken
      );
      (params as GoogleAnalyticsParams).refreshToken = tokens.refresh_token;
    }

    const newParams = mergeAndEncryptParams(params, datasource.params);
    if (newParams !== datasource.params) {
      // If the connection params changed, re-validate the connection
      // If the user is just updating the display name, no need to do this
      updates.params = newParams;
      await testDataSourceConnection({
        ...datasource,
        ...updates,
      });
    }

    await updateDataSource(id, updates);

    res.status(200).json({
      status: 200,
    });
  } catch (e) {
    console.error(e);
    res.status(400).json({
      status: 400,
      message: e.message || "An error occurred",
    });
  }
}

export async function getApiKeys(req: AuthRequest, res: Response) {
  const keys = await getAllApiKeysByOrganization(req.organization.id);
  res.status(200).json({
    status: 200,
    keys,
  });
}

export async function postApiKey(
  req: AuthRequest<{ description?: string }>,
  res: Response
) {
  if (!req.permissions.organizationSettings) {
    return res.status(403).json({
      status: 403,
      message: "You do not have permission to perform that action.",
    });
  }

  const { description } = req.body;

  const key = await createApiKey(req.organization.id, description);

  res.status(200).json({
    status: 200,
    key,
  });
}

export async function deleteApiKey(req: AuthRequest, res: Response) {
  if (!req.permissions.organizationSettings) {
    return res.status(403).json({
      status: 403,
      message: "You do not have permission to perform that action.",
    });
  }

  const { key }: { key: string } = req.params;

  await deleteByOrganizationAndApiKey(req.organization.id, key);

  res.status(200).json({
    status: 200,
  });
}

export async function getBoard(req: AuthRequest, res: Response) {
  if (!req.organization?.id) {
    throw new Error("Must add an organization before modifying the board");
  }

  let board = (await BoardModel.findOne({
    organization: req.organization.id,
  })) as BoardInterface;

  if (!board) {
    board = {
      organization: req.organization.id as string,
      columns: [
        {
          type: "backlog",
          display: "Backlog",
          experiments: [],
        },
        {
          type: "prioritized",
          display: "Prioritized",
          experiments: [],
        },
        {
          type: "running",
          display: "Running",
          experiments: [],
        },
        {
          type: "stopped",
          display: "Stopped",
          experiments: [],
        },
        {
          type: "archived",
          display: "Archived",
          experiments: [],
        },
      ],
    };
  }

  res.status(200).json({
    status: 200,
    board,
  });
}

export async function postBoard(
  req: AuthRequest<Partial<BoardInterface>>,
  res: Response
) {
  const { columns } = req.body;
  if (!req.organization?.id) {
    throw new Error("Must add an organization before modifying the board");
  }

  await BoardModel.updateOne(
    {
      organization: req.organization.id,
    },
    {
      $set: {
        columns,
      },
    },
    {
      upsert: true,
    }
  );

  res.status(200).json({
    status: 200,
  });
}

export async function getWebhooks(req: AuthRequest, res: Response) {
  const webhooks = await WebhookModel.find({
    organization: req.organization.id,
  });
  res.status(200).json({
    status: 200,
    webhooks,
  });
}

export async function postWebhook(
  req: AuthRequest<{ name: string; endpoint: string }>,
  res: Response
) {
  if (!req.permissions.organizationSettings) {
    return res.status(403).json({
      status: 403,
      message: "You do not have permission to perform that action.",
    });
  }

  const { name, endpoint } = req.body;

  const webhook = await createWebhook(req.organization.id, name, endpoint);

  res.status(200).json({
    status: 200,
    webhook,
  });
}

export async function deleteWebhook(req: AuthRequest, res: Response) {
  if (!req.permissions.organizationSettings) {
    return res.status(403).json({
      status: 403,
      message: "You do not have permission to perform that action.",
    });
  }

  const { id }: { id: string } = req.params;

  await WebhookModel.deleteOne({
    organization: req.organization.id,
    id,
  });

  res.status(200).json({
    status: 200,
  });
}

export async function postGoogleOauthRedirect(req: AuthRequest, res: Response) {
  if (!req.permissions.organizationSettings) {
    return res.status(403).json({
      status: 403,
      message: "You do not have permission to perform that action.",
    });
  }

  const oauth2Client = getOauth2Client();

  const url = oauth2Client.generateAuthUrl({
    // eslint-disable-next-line
    access_type: "offline",
    // eslint-disable-next-line
    include_granted_scopes: true,
    prompt: "consent",
    scope: "https://www.googleapis.com/auth/analytics.readonly",
  });

  res.status(200).json({
    status: 200,
    url,
  });
}

export async function getQueries(req: AuthRequest, res: Response) {
  const { ids }: { ids: string } = req.params;
  const queries = ids.split(",");

  const docs = await QueryModel.find({
    organization: req.organization.id,
    id: {
      $in: queries,
    },
  });

  // Lookup table so we can return queries in the same order we received them
  const map = new Map();
  docs.forEach((doc) => {
    // If we haven't gotten a heartbeat in a while, change the status to failed
    if (
      doc.status === "running" &&
      Date.now() - doc.heartbeat.getTime() > 120000
    ) {
      doc.set("status", "failed");
      doc.set("error", "Query aborted");
      doc.save();
    }

    map.set(doc.id, doc);
  });

  res.status(200).json({
    queries: queries.map((id) => map.get(id) || null),
  });
}

export async function putUpload(req: Request, res: Response) {
  const { signature, path } = req.query as { signature: string; path: string };
  await uploadFile(path, signature, req.body);

  res.status(200).json({
    status: 200,
  });
}<|MERGE_RESOLUTION|>--- conflicted
+++ resolved
@@ -67,16 +67,13 @@
 import uniqid from "uniqid";
 import { WebhookModel } from "../models/WebhookModel";
 import { createWebhook } from "../services/webhooks";
-<<<<<<< HEAD
 import { BoardInterface } from "../../types/board";
 import { BoardModel } from "../models/BoardModel";
-=======
 import {
   createOrganization,
   findOrganizationsByMemberId,
   updateOrganization,
 } from "../models/OrganizationModel";
->>>>>>> 938aa604
 
 export async function getUser(req: AuthRequest, res: Response) {
   // Ensure user exists in database
