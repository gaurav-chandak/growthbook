--- conflicted
+++ resolved
@@ -63,17 +63,9 @@
   if (reports && project) {
     const allExperiments = await getAllExperiments(organization, project);
     const expIds = new Set(allExperiments.map((e) => e.id));
-<<<<<<< HEAD
-    reports = reports.filter((r) => {
-      if (r.experimentId) {
-        expIds.has(r.experimentId);
-      }
-    });
-=======
     reports = reports.filter(
       (r) => r.experimentId && expIds.has(r.experimentId)
     );
->>>>>>> 8b15c94e
   }
   return reports;
 }
