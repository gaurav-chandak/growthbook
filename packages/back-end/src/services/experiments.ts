--- conflicted
+++ resolved
@@ -1,22 +1,12 @@
 import uniqid from "uniqid";
 import { FilterQuery } from "mongoose";
-<<<<<<< HEAD
 import cronParser from "cron-parser";
-import { updateExperimentById } from "../models/ExperimentModel";
-=======
-import uniqBy from "lodash/uniqBy";
-import each from "lodash/each";
 import cloneDeep from "lodash/cloneDeep";
-import cronParser from "cron-parser";
-import {
-  ExperimentDocument,
-  ExperimentModel,
+import {
   findExperiment,
-  logExperimentCreated,
-  logExperimentDeleted,
   logExperimentUpdated,
+  updateExperimentById,
 } from "../models/ExperimentModel";
->>>>>>> 7e11e7de
 import {
   SnapshotVariation,
   ExperimentSnapshotInterface,
@@ -74,230 +64,6 @@
 
 export const DEFAULT_METRIC_ANALYSIS_DAYS = 90;
 
-<<<<<<< HEAD
-=======
-export function getExperimentsByOrganization(
-  organization: string,
-  project?: string
-) {
-  const query: FilterQuery<ExperimentDocument> = {
-    organization,
-  };
-
-  if (project) {
-    query.project = project;
-  }
-
-  return ExperimentModel.find(query);
-}
-export async function getExperimentById(id: string) {
-  const experiment = await ExperimentModel.findOne({
-    id,
-  });
-  return experiment;
-}
-
-export function getExperimentByTrackingKey(
-  organization: string,
-  trackingKey: string
-) {
-  return ExperimentModel.findOne({
-    organization,
-    trackingKey,
-  });
-}
-
-export async function getExperimentsByIds(ids: string[]) {
-  return ExperimentModel.find({
-    id: { $in: ids },
-  });
-}
-
-export async function getExperimentsByMetric(
-  orgId: string,
-  metricId: string
-): Promise<{ id: string; name: string }[]> {
-  const experiments: { id: string; name: string }[] = [];
-
-  const cols = {
-    _id: false,
-    id: true,
-    name: true,
-  };
-
-  // Using as a goal metric
-  const goals = await ExperimentModel.find(
-    {
-      organization: orgId,
-      metrics: metricId,
-    },
-    cols
-  );
-  goals.forEach((exp) => {
-    experiments.push({
-      id: exp.id,
-      name: exp.name,
-    });
-  });
-
-  // Using as a guardrail metric
-  const guardrails = await ExperimentModel.find(
-    {
-      organization: orgId,
-      guardrails: metricId,
-    },
-    cols
-  );
-  guardrails.forEach((exp) => {
-    experiments.push({
-      id: exp.id,
-      name: exp.name,
-    });
-  });
-
-  // Using as an activation metric
-  const activations = await ExperimentModel.find(
-    {
-      organization: orgId,
-      activationMetric: metricId,
-    },
-    cols
-  );
-  activations.forEach((exp) => {
-    experiments.push({
-      id: exp.id,
-      name: exp.name,
-    });
-  });
-
-  return uniqBy(experiments, "id");
-}
-
-export async function removeMetricFromExperiments(
-  metricId: string,
-  organization: OrganizationInterface
-) {
-  const oldExperiments: Record<
-    string,
-    {
-      previous: ExperimentInterface | null;
-      current: ExperimentInterface | null;
-    }
-  > = {};
-
-  const orgId = organization.id;
-
-  const metricQuery = { organization: orgId, metrics: metricId };
-  const guardRailsQuery = { organization: orgId, guardrails: metricId };
-  const activationMetricQuery = {
-    organization: orgId,
-    activationMetric: metricId,
-  };
-  const docsToTrackChanges = await ExperimentModel.find({
-    $or: [metricQuery, guardRailsQuery, activationMetricQuery],
-  });
-  docsToTrackChanges.forEach((experiment: ExperimentDocument) => {
-    if (!oldExperiments[experiment.id]) {
-      oldExperiments[experiment.id] = {
-        previous: experiment,
-        current: null,
-      };
-    }
-  });
-
-  // Remove from metrics
-  await ExperimentModel.updateMany(metricQuery, {
-    $pull: { metrics: metricId },
-  });
-
-  // Remove from guardrails
-  await ExperimentModel.updateMany(guardRailsQuery, {
-    $pull: { guardrails: metricId },
-  });
-
-  // Remove from activationMetric
-  await ExperimentModel.updateMany(activationMetricQuery, {
-    $set: { activationMetric: "" },
-  });
-
-  const ids = Object.keys(oldExperiments);
-  const updatedExperiments = await ExperimentModel.find({ id: { $in: ids } });
-  // Populate updated experiments
-  updatedExperiments.forEach((experiment) => {
-    const changeSet = oldExperiments[experiment.id];
-    if (changeSet) {
-      changeSet.current = experiment;
-    }
-  });
-
-  // Log all the changes
-  each(oldExperiments, async (changeSet) => {
-    const { previous, current } = changeSet;
-    if (current && previous) {
-      await logExperimentUpdated({
-        organization,
-        current,
-        previous,
-      });
-    }
-  });
-}
-
-export async function removeProjectFromExperiments(
-  project: string,
-  organization: OrganizationInterface
-) {
-  const query = { organization: organization.id, project };
-  const previousExperiments = await ExperimentModel.find(query);
-
-  await ExperimentModel.updateMany(query, { $set: { project: "" } });
-
-  previousExperiments.forEach((previous) => {
-    const current = cloneDeep(previous);
-    current.project = "";
-
-    logExperimentUpdated({
-      organization,
-      previous,
-      current,
-    });
-  });
-}
-
-/**
- * Deletes an experiment by ID and logs the event for the organization
- * @param id
- * @param organization
- */
-export async function deleteExperimentByIdForOrganization(
-  id: string,
-  organization: OrganizationInterface
-) {
-  try {
-    const previous = await findExperiment({
-      experimentId: id,
-      organizationId: organization.id,
-    });
-    if (previous) {
-      await logExperimentDeleted(organization, previous);
-    }
-  } catch (e) {
-    logger.error(e);
-  }
-
-  return ExperimentModel.deleteOne({
-    id,
-  });
-}
-
-export async function getExperimentsUsingSegment(id: string, orgId: string) {
-  return ExperimentModel.find({
-    organization: orgId,
-    segment: id,
-  });
-}
-
->>>>>>> 7e11e7de
 export async function getLatestSnapshot(
   experiment: string,
   phase: number,
@@ -485,70 +251,6 @@
   return key;
 }
 
-<<<<<<< HEAD
-=======
-export async function getSampleExperiment(
-  organization: string
-): Promise<ExperimentInterface | null> {
-  const exp = await ExperimentModel.findOne({
-    organization,
-    id: /^exp_sample_/,
-  });
-
-  return exp ? exp.toJSON() : null;
-}
-
-export async function createExperiment(
-  data: Partial<ExperimentInterface>,
-  organization: OrganizationInterface
-) {
-  if (!data.organization) {
-    throw new Error("Missing organization");
-  }
-  if (data.organization !== organization.id) {
-    throw new Error("Experiment and Organization must match");
-  }
-
-  if (!data.trackingKey) {
-    // Try to generate a unique tracking key based on the experiment name
-    let n = 1;
-    let found = null;
-    while (n < 10 && !found) {
-      const key = generateTrackingKey(data.name || data.id || "", n);
-      if (!(await getExperimentByTrackingKey(data.organization, key))) {
-        found = key;
-      }
-      n++;
-    }
-
-    // Fall back to uniqid if couldn't generate
-    data.trackingKey = found || uniqid();
-  }
-
-  const nextUpdate = determineNextDate(
-    organization.settings?.updateSchedule || null
-  );
-
-  const exp = await ExperimentModel.create({
-    ...data,
-    id: uniqid("exp_"),
-    dateCreated: new Date(),
-    dateUpdated: new Date(),
-    autoSnapshots: nextUpdate !== null,
-    lastSnapshotAttempt: new Date(),
-    nextSnapshotAttempt: nextUpdate,
-  });
-
-  await logExperimentCreated(organization, exp);
-
-  if (data.tags) {
-    await addTags(data.organization, data.tags);
-  }
-
-  return exp;
-}
-
->>>>>>> 7e11e7de
 export async function getManualSnapshotData(
   experiment: ExperimentInterface,
   phaseIndex: number,
@@ -937,36 +639,4 @@
       ? `/js/${key}.js`
       : `/config/${key}`;
   });
-}
-
-/**
- * Removes the tag from any experiments that have it
- * and logs the experiment.updated event
- * @param organization
- * @param tag
- */
-export const removeTagFromExperiments = async ({
-  organization,
-  tag,
-}: {
-  organization: OrganizationInterface;
-  tag: string;
-}): Promise<void> => {
-  const query = { organization: organization.id, tags: tag };
-  const previousExperiments = await ExperimentModel.find(query);
-
-  await ExperimentModel.updateMany(query, {
-    $pull: { tags: tag },
-  });
-
-  previousExperiments.forEach((previous) => {
-    const current = cloneDeep(previous);
-    current.tags = current.tags.filter((t) => t != tag);
-
-    logExperimentUpdated({
-      organization,
-      previous,
-      current,
-    });
-  });
-};+}