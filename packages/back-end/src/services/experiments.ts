import uniqid from "uniqid";
import { FilterQuery } from "mongoose";
import cronParser from "cron-parser";
import { updateExperimentById } from "../models/ExperimentModel";
import {
  SnapshotVariation,
  ExperimentSnapshotInterface,
} from "../../types/experiment-snapshot";
import {
  getMetricsByOrganization,
  insertMetric,
  updateMetric,
} from "../models/MetricModel";
import { checkSrm } from "../util/stats";
import { addTags } from "../models/TagModel";
import { WatchModel } from "../models/WatchModel";
import {
  PastExperimentResult,
  Dimension,
  ExperimentMetricQueryResponse,
  MetricValueResult,
  MetricValueParams,
} from "../types/Integration";
import {
  ExperimentSnapshotDocument,
  ExperimentSnapshotModel,
} from "../models/ExperimentSnapshotModel";
import {
  MetricInterface,
  MetricStats,
  MetricAnalysis,
} from "../../types/metric";
import { SegmentInterface } from "../../types/segment";
import { ExperimentInterface } from "../../types/experiment";
import { PastExperiment } from "../../types/past-experiments";
import { queueWebhook } from "../jobs/webhooks";
import { queueCDNInvalidate } from "../jobs/cacheInvalidate";
import { promiseAllChunks } from "../util/promise";
import { findDimensionById } from "../models/DimensionModel";
import { getValidDate } from "../util/dates";
import { getDataSourceById } from "../models/DataSourceModel";
import { SegmentModel } from "../models/SegmentModel";
import { EXPERIMENT_REFRESH_FREQUENCY } from "../util/secrets";
import {
  ExperimentUpdateSchedule,
  OrganizationInterface,
  OrganizationSettings,
} from "../../types/organization";
import { logger } from "../util/logger";
import { getSDKPayloadKeys } from "../util/features";
import {
  getReportVariations,
  reportArgsFromSnapshot,
  startExperimentAnalysis,
} from "./reports";
import { getMetricValue, QueryMap, startRun } from "./queries";
import { getSourceIntegrationObject } from "./datasource";
import { analyzeExperimentMetric } from "./stats";

export const DEFAULT_METRIC_ANALYSIS_DAYS = 90;

export async function getLatestSnapshot(
  experiment: string,
  phase: number,
  dimension?: string,
  withResults: boolean = true
) {
  const query: FilterQuery<ExperimentSnapshotDocument> = {
    experiment,
    phase,
    dimension: dimension || null,
  };

  if (withResults) {
    query.results = { $exists: true, $type: "array", $ne: [] };
  }

  const all = await ExperimentSnapshotModel.find(query, null, {
    sort: { dateCreated: -1 },
    limit: 1,
  }).exec();

  return all[0];
}

export async function createMetric(data: Partial<MetricInterface>) {
  const metric = insertMetric({
    id: uniqid("met_"),
    ...data,
    dateCreated: new Date(),
    dateUpdated: new Date(),
  });

  if (data.tags && data.organization) {
    await addTags(data.organization, data.tags);
  }

  return metric;
}

export async function getMetricAnalysis(
  metric: MetricInterface,
  queryData: QueryMap
): Promise<MetricAnalysis> {
  const metricData = (queryData.get("metric")?.result as MetricValueResult) || {
    users: 0,
    count: 0,
    mean: 0,
    stddev: 0,
  };

  let total = (metricData.count || 0) * (metricData.mean || 0);
  let count = metricData.count || 0;
  const dates: { d: Date; v: number; s: number; c: number }[] = [];

  // Calculate total from dates
  if (metricData.dates) {
    total = 0;
    count = 0;

    metricData.dates.forEach((d) => {
      const mean = d.mean;
      const stddev = d.stddev;

      const dateTotal = (d.count || 0) * (d.mean || 0);
      total += dateTotal;
      count += d.count || 0;
      dates.push({
        d: getValidDate(d.date),
        v: mean,
        c: d.count || 0,
        s: stddev,
      });
    });
  }

  const averageBase = count;
  const average = averageBase > 0 ? total / averageBase : 0;

  return {
    createdAt: new Date(),
    average,
    dates,
    segment: metric.segment || "",
  };
}

export async function refreshMetric(
  metric: MetricInterface,
  orgId: string,
  metricAnalysisDays: number = DEFAULT_METRIC_ANALYSIS_DAYS
) {
  if (metric.datasource) {
    const datasource = await getDataSourceById(
      metric.datasource,
      metric.organization
    );
    if (!datasource) {
      throw new Error("Could not load metric datasource");
    }
    const integration = getSourceIntegrationObject(datasource);
    if (integration.decryptionError) {
      throw new Error(
        "Could not decrypt data source credentials. View the data source settings for more info."
      );
    }

    let segment: SegmentInterface | undefined = undefined;
    if (metric.segment) {
      segment =
        (await SegmentModel.findOne({
          id: metric.segment,
          datasource: metric.datasource,
        })) || undefined;
      if (!segment) {
        throw new Error("Invalid user segment chosen");
      }
    }

    let days = metricAnalysisDays;
    if (days < 1 || days > 400) {
      days = DEFAULT_METRIC_ANALYSIS_DAYS;
    }

    const from = new Date();
    from.setDate(from.getDate() - days);
    const to = new Date();
    to.setDate(to.getDate() + 1);

    const baseParams: Omit<MetricValueParams, "metric"> = {
      from,
      to,
      name: `Last ${days} days`,
      includeByDate: true,
      segment,
    };

    const updates: Partial<MetricInterface> = {};

    updates.runStarted = new Date();
    updates.analysisError = "";

    const { queries, result } = await startRun(
      {
        metric: getMetricValue(integration, {
          ...baseParams,
          metric,
        }),
      },
      (queryData) => getMetricAnalysis(metric, queryData)
    );

    updates.queries = queries;
    if (result) {
      updates.analysis = result;
    }

    await updateMetric(metric.id, updates, orgId);
  } else {
    throw new Error("Cannot analyze manual metrics");
  }
}

export function generateTrackingKey(name: string, n: number): string {
  let key = ("-" + name)
    .toLowerCase()
    // Replace whitespace with hyphen
    .replace(/\s+/g, "-")
    // Get rid of all non alpha-numeric characters
    .replace(/[^a-z0-9\-_]*/g, "")
    // Remove stopwords
    .replace(
      /-((a|about|above|after|again|all|am|an|and|any|are|arent|as|at|be|because|been|before|below|between|both|but|by|cant|could|did|do|does|dont|down|during|each|few|for|from|had|has|have|having|here|how|if|in|into|is|isnt|it|its|itself|more|most|no|nor|not|of|on|once|only|or|other|our|out|over|own|same|should|shouldnt|so|some|such|that|than|then|the|there|theres|these|this|those|through|to|too|under|until|up|very|was|wasnt|we|weve|were|what|whats|when|where|which|while|who|whos|whom|why|with|wont|would)-)+/g,
      "-"
    )
    // Collapse duplicate hyphens
    .replace(/-{2,}/g, "-")
    // Remove leading and trailing hyphens
    .replace(/(^-|-$)/g, "");

  // Add number if this is not the first attempt
  if (n > 1) {
    key += "-" + n;
  }

  return key;
}

export async function getManualSnapshotData(
  experiment: ExperimentInterface,
  phaseIndex: number,
  users: number[],
  metrics: {
    [key: string]: MetricStats[];
  }
) {
  const phase = experiment.phases[phaseIndex];

  const metricMap = new Map<string, MetricInterface>();
  const allMetrics = await getMetricsByOrganization(experiment.organization);
  allMetrics.forEach((m) => {
    metricMap.set(m.id, m);
  });

  // Default variation values, override from SQL results if available
  const variations: SnapshotVariation[] = experiment.variations.map((v, i) => ({
    users: users[i],
    metrics: {},
  }));

  await promiseAllChunks(
    Object.keys(metrics).map((m) => {
      const stats = metrics[m];
      const metric = metricMap.get(m);
      return async () => {
        if (!metric) return;
        const rows: ExperimentMetricQueryResponse = stats.map((s, i) => {
          return {
            ...s,
            dimension: "All",
            variation: experiment.variations[i].key || i + "",
          };
        });

        const res = await analyzeExperimentMetric(
          getReportVariations(experiment, phase),
          metric,
          rows,
          20
        );
        const data = res.dimensions[0];
        if (!data) return;
        data.variations.map((v, i) => {
          variations[i].metrics[m] = v;
        });
      };
    }),
    3
  );

  const srm = checkSrm(users, phase.variationWeights);

  return {
    srm,
    variations,
  };
}

export async function createManualSnapshot(
  experiment: ExperimentInterface,
  phaseIndex: number,
  users: number[],
  metrics: {
    [key: string]: MetricStats[];
  },
  statsEngine?: OrganizationSettings["statsEngine"]
) {
  const { srm, variations } = await getManualSnapshotData(
    experiment,
    phaseIndex,
    users,
    metrics
  );

  const data: ExperimentSnapshotInterface = {
    id: uniqid("snp_"),
    organization: experiment.organization,
    experiment: experiment.id,
    dimension: null,
    phase: phaseIndex,
    queries: [],
    runStarted: new Date(),
    dateCreated: new Date(),
    manual: true,
    results: [
      {
        name: "All",
        srm,
        variations,
      },
    ],
    statsEngine,
  };

  const snapshot = await ExperimentSnapshotModel.create(data);

  return snapshot;
}

export async function parseDimensionId(
  dimension: string | undefined,
  organization: string
): Promise<Dimension | null> {
  if (dimension) {
    if (dimension.match(/^exp:/)) {
      return {
        type: "experiment",
        id: dimension.substr(4),
      };
    } else if (dimension.substr(0, 4) === "pre:") {
      return {
        // eslint-disable-next-line
        type: dimension.substr(4) as any,
      };
    } else {
      const obj = await findDimensionById(dimension, organization);
      if (obj) {
        return {
          type: "user",
          dimension: obj,
        };
      }
    }
  }
  return null;
}

export function determineNextDate(schedule: ExperimentUpdateSchedule | null) {
  // Default to every X hours if no organization-specific schedule is set
  let hours = EXPERIMENT_REFRESH_FREQUENCY;

  if (schedule?.type === "never") {
    return null;
  }
  if (schedule?.type === "cron") {
    try {
      const interval = cronParser.parseExpression(schedule?.cron || "");
      const next = interval.next();

      hours = (next.getTime() - Date.now()) / 1000 / 60 / 60;
    } catch (e) {
      logger.warn(e, "Failed to parse cron expression");
    }
  }
  if (schedule?.type === "stale") {
    hours = schedule?.hours || 0;
  }

  // Sanity check to make sure the next update is somewhere between 1 hour and 7 days
  if (!hours) hours = EXPERIMENT_REFRESH_FREQUENCY;
  if (hours < 1) hours = 1;
  if (hours > 168) hours = 168;
  return new Date(Date.now() + hours * 60 * 60 * 1000);
}

export async function createSnapshot(
  experiment: ExperimentInterface,
  phaseIndex: number,
  organization: OrganizationInterface,
  dimensionId: string | null,
  useCache: boolean = false,
  statsEngine: OrganizationSettings["statsEngine"]
) {
  const phase = experiment.phases[phaseIndex];
  if (!phase) {
    throw new Error("Invalid snapshot phase");
  }

  const data: ExperimentSnapshotInterface = {
    id: uniqid("snp_"),
    organization: experiment.organization,
    experiment: experiment.id,
    runStarted: new Date(),
    error: "",
    dateCreated: new Date(),
    phase: phaseIndex,
    manual: false,
    queries: [],
    hasRawQueries: true,
    queryLanguage: "sql",
    dimension: dimensionId,
    results: undefined,
    unknownVariations: [],
    multipleExposures: 0,
    activationMetric: experiment.activationMetric || "",
    segment: experiment.segment || "",
    queryFilter: experiment.queryFilter || "",
    skipPartialData: experiment.skipPartialData || false,
    statsEngine,
  };

  const nextUpdate = determineNextDate(
    organization.settings?.updateSchedule || null
  );

<<<<<<< HEAD
  await updateExperimentById(experiment, {
=======
  await updateExperimentById(organization.id, experiment, {
>>>>>>> 8b15c94e
    lastSnapshotAttempt: new Date(),
    nextSnapshotAttempt: nextUpdate,
    autoSnapshots: nextUpdate !== null,
  });

  const { queries, results } = await startExperimentAnalysis(
    experiment.organization,
    reportArgsFromSnapshot(experiment, data),
    useCache,
    statsEngine
  );

  data.queries = queries;
  data.results = results?.dimensions;
  data.unknownVariations = results?.unknownVariations || [];
  data.multipleExposures = results?.multipleExposures || 0;
  data.hasCorrectedStats = true;

  const snapshot = await ExperimentSnapshotModel.create(data);

  return snapshot;
}

export async function ensureWatching(
  userId: string,
  orgId: string,
  item: string,
  type: "experiments" | "features"
) {
  await WatchModel.updateOne(
    {
      userId,
      organization: orgId,
    },
    {
      $addToSet: {
        [type]: item,
      },
    },
    {
      upsert: true,
    }
  );
}

export async function getExperimentWatchers(
  experimentId: string,
  orgId: string
) {
  const watchers = await WatchModel.find({
    experiments: experimentId,
    organization: orgId,
  });
  return watchers;
}

export async function processPastExperiments(
  data: QueryMap
): Promise<PastExperiment[]> {
  const experiments =
    (data.get("experiments")?.result as PastExperimentResult)?.experiments ||
    [];

  // Group by experiment and exposureQuery
  const experimentExposureMap = new Map<string, PastExperiment>();
  experiments.forEach((e) => {
    const key = e.experiment_id + "::" + e.exposureQueryId;
    let el = experimentExposureMap.get(key);
    if (!el) {
      el = {
        endDate: e.end_date,
        startDate: e.start_date,
        numVariations: 1,
        variationKeys: [e.variation_id],
        variationNames: [e.variation_name || ""],
        exposureQueryId: e.exposureQueryId || "",
        trackingKey: e.experiment_id,
        experimentName: e.experiment_name,
        users: e.users,
        weights: [e.users],
      };
      experimentExposureMap.set(key, el);
    } else {
      if (e.start_date < el.startDate) {
        el.startDate = e.start_date;
      }
      if (e.end_date > el.endDate) {
        el.endDate = e.end_date;
      }
      if (!el.variationKeys.includes(e.variation_id)) {
        el.variationKeys.push(e.variation_id);
        el.weights.push(e.users);
        el.users += e.users;
        el.numVariations++;
        el.variationNames?.push(e.variation_name || "");
      }
    }
  });

  // Group by experiment, choosing the exposure query with the most users
  const experimentMap = new Map<string, PastExperiment>();
  experimentExposureMap.forEach((exp) => {
    const key = exp.trackingKey;
    const el = experimentMap.get(key);
    if (!el || el.users < exp.users) {
      experimentMap.set(key, exp);
    }
  });

  // Round the weights
  const possibleWeights = [
    5,
    10,
    16,
    20,
    25,
    30,
    33,
    40,
    50,
    60,
    67,
    70,
    75,
    80,
    90,
    95,
  ];
  experimentMap.forEach((exp) => {
    const totalWeight = exp.weights.reduce((sum, weight) => sum + weight, 0);
    exp.weights = exp.weights.map((w) => {
      // Map the observed percentage traffic to the closest reasonable number
      const p = Math.round((w / totalWeight) * 100);
      return possibleWeights
        .map((x) => [x, Math.abs(x - p)])
        .sort((a, b) => a[1] - b[1])[0][0];
    });

    // Make sure total weight adds to 1 (if not, increase the control until it does)
    const newTotalWeight = exp.weights.reduce((sum, weight) => sum + weight, 0);
    if (newTotalWeight < 100) {
      exp.weights[0] += 100 - newTotalWeight;
    }
    exp.weights = exp.weights.map((w) => w / 100);
  });

  // Filter out experiments with too few or too many variations
  return Array.from(experimentMap.values()).filter(
    (e) => e.numVariations > 1 && e.numVariations < 10
  );
}

export async function experimentUpdated(
  experiment: ExperimentInterface,
  previousProject: string = ""
) {
  const payloadKeys = getSDKPayloadKeys(
    new Set(["dev", "production"]),
    new Set(["", previousProject || "", experiment.project || ""])
  );

  // fire the webhook:
  await queueWebhook(experiment.organization, payloadKeys, false);

  // invalidate the CDN
  await queueCDNInvalidate(experiment.organization, (key) => {
    // Which url to invalidate depends on the type of experiment
    return experiment.implementation === "visual"
      ? `/js/${key}.js`
      : `/config/${key}`;
  });
}<|MERGE_RESOLUTION|>--- conflicted
+++ resolved
@@ -443,11 +443,7 @@
     organization.settings?.updateSchedule || null
   );
 
-<<<<<<< HEAD
-  await updateExperimentById(experiment, {
-=======
   await updateExperimentById(organization.id, experiment, {
->>>>>>> 8b15c94e
     lastSnapshotAttempt: new Date(),
     nextSnapshotAttempt: nextUpdate,
     autoSnapshots: nextUpdate !== null,
