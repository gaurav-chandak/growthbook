export type ImplementationType = "visual" | "code" | "configuration" | "custom";

export type DomChange = {
  selector: string;
  action: "append" | "set" | "remove";
  attribute: string;
  value: string;
};

export interface Screenshot {
  path: string;
  width?: number;
  height?: number;
  description?: string;
}

export interface Variation {
  name: string;
  description?: string;
  value?: string;
  key?: string;
  screenshots: Screenshot[];
  css?: string;
  dom?: DomChange[];
}

export interface ExperimentPhase {
  dateStarted: Date;
  dateEnded?: Date;
  phase: "ramp" | "main" | "holdout";
  reason: string;
  coverage: number;
  variationWeights: number[];
  groups?: string[];
}

export type ExperimentPhaseStringDates = Omit<
  ExperimentPhase,
  "dateStarted" | "dateEnded"
> & {
  dateStarted?: string;
  dateEnded?: string;
};

export type ExperimentStatus = "draft" | "running" | "stopped";

export type AttributionModel = "firstExposure" | "allExposures";

<<<<<<< HEAD
export type CustomExperimentField = Record<string, string>;
=======
export type MetricOverride = {
  id: string;
  conversionWindowHours?: number;
  conversionDelayHours?: number;
  winRisk?: number;
  loseRisk?: number;
};
>>>>>>> f47040ff

export interface ExperimentInterface {
  id: string;
  trackingKey: string;
  organization: string;
  project?: string;
  owner: string;
  datasource: string;
  exposureQueryId: string;
  implementation: ImplementationType;
  /**
   * @deprecated
   */
  userIdType?: "anonymous" | "user";
  name: string;
  dateCreated: Date;
  dateUpdated: Date;
  tags: string[];
  description?: string;
  /**
   * @deprecated
   */
  observations?: string;
  hypothesis?: string;
  metrics: string[];
  metricOverrides?: MetricOverride[];
  guardrails?: string[];
  activationMetric?: string;
  segment?: string;
  queryFilter?: string;
  skipPartialData?: boolean;
  removeMultipleExposures?: boolean;
  attributionModel?: AttributionModel;
  autoAssign: boolean;
  previewURL: string;
  targetURLRegex: string;
  variations: Variation[];
  archived: boolean;
  status: ExperimentStatus;
  phases: ExperimentPhase[];
  results?: "dnf" | "won" | "lost" | "inconclusive";
  winner?: number;
  analysis?: string;
  data?: string;
  lastSnapshotAttempt?: Date;
  nextSnapshotAttempt?: Date;
  autoSnapshots: boolean;
  ideaSource?: string;
  customFields?: CustomExperimentField;
}

export type ExperimentInterfaceStringDates = Omit<
  ExperimentInterface,
  "dateCreated" | "dateUpdated" | "phases"
> & {
  dateCreated: string;
  dateUpdated: string;
  phases: ExperimentPhaseStringDates[];
};<|MERGE_RESOLUTION|>--- conflicted
+++ resolved
@@ -46,9 +46,6 @@
 
 export type AttributionModel = "firstExposure" | "allExposures";
 
-<<<<<<< HEAD
-export type CustomExperimentField = Record<string, string>;
-=======
 export type MetricOverride = {
   id: string;
   conversionWindowHours?: number;
@@ -56,7 +53,8 @@
   winRisk?: number;
   loseRisk?: number;
 };
->>>>>>> f47040ff
+
+export type CustomExperimentField = Record<string, string>;
 
 export interface ExperimentInterface {
   id: string;
